--- conflicted
+++ resolved
@@ -1,12 +1,7 @@
 /*!
  * @file test_zoltan_partitioner_2.cpp
-<<<<<<< HEAD
- * @author Athena Elafrou <ae488@cam.ac.uk>
- * @date 28 Oct 2024
-=======
  * @author Joe Wallwork <jw2423@cam.ac.uk>
  * @date 05 Nov 2024
->>>>>>> 1fc054b5
  */
 
 #include "Grid.hpp"
